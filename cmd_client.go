//
// Client for our self-hosted ngrok alternative.
//

package main

import (
	"bytes"
	"crypto/tls"
	"context"
	b64 "encoding/base64"
	"flag"
	"fmt"
	"io"
	"io/ioutil"
	"net"
	"net/url"
	"sync"

	"github.com/google/subcommands"
	"github.com/gorilla/websocket"
	uuid "github.com/satori/go.uuid"
)

//
// clientCmd is the structure for this sub-command.
//
type clientCmd struct {

	//
	// Mutex protects our state.
	//
	mutex *sync.Mutex

	//
	// The name we'll access this resource via.
	//
	name string

	//
	// The tunnel end-point
	//
	tunnel string

	//
	// The service to expose.
	//
	expose string

	//
	// Use wss end-point
	//
	tls bool

	//
	// Allow insecure TLS connection (for self signed certs, for example)
	//
	insecure bool
}

// Name returns the name of this sub-command.
func (p *clientCmd) Name() string { return "client" }

// Synopsis returns the brief description of this sub-command
func (p *clientCmd) Synopsis() string { return "Launch our client." }

// Usage returns details of this sub-command.
func (p *clientCmd) Usage() string {
	return `client :
  Launch the client, exposing a local service to the internet
`
}

// SetFlags configures the flags this sub-command accepts.
func (p *clientCmd) SetFlags(f *flag.FlagSet) {

	f.StringVar(&p.expose, "expose", "", "The host/port to expose to the internet.")
	f.StringVar(&p.tunnel, "tunnel", "tunneller.steve.fi", "The address of the publicly visible tunnel-host")
	f.StringVar(&p.name, "name", "", "The name for this connection")
	f.BoolVar(&p.tls, "tls", false, "Use TLS protected endpoint (wss)")
	f.BoolVar(&p.insecure, "insecure", false, "Skip remote certificate validation (insecure!)")
}

// Execute is the entry-point to this sub-command.
func (p *clientCmd) Execute(_ context.Context, f *flag.FlagSet, _ ...interface{}) subcommands.ExitStatus {

	p.mutex = &sync.Mutex{}

	//
	// Ensure that we have setup variables
	//
	if p.expose == "" {
		fmt.Printf("You must specify the host:port to expose.\n")
		return 1
	}
	if p.tunnel == "" {
		fmt.Printf("You must specify the URL of the tunnel end-point.\n")
		return 1
	}

	if p.name == "" {
<<<<<<< HEAD
		tmp := uuid.Must(uuid.NewV4(), nil)
		p.name = tmp.String()
=======

		// or error handling
		uid := uuid.NewV4()
		p.name = uid.String()
>>>>>>> 25036b93
	}

	var urlScheme = "ws"
	if p.tls == true {
		urlScheme = "wss"
	}
	//
	// These are the details of the tunneller-server
	//
	u := url.URL{Scheme: urlScheme, Host: p.tunnel, Path: "/" + p.name}
	fmt.Printf("Connecting to %s\n", u.String())

	//
	// connect to it
	//
	tls_config := tls.Config{InsecureSkipVerify: p.insecure}
	
	ws_dial := websocket.Dialer{
		TLSClientConfig: &tls_config,
	}
	
	c, resp, err := ws_dial.Dial(u.String(), nil)
	if err != nil {

		if err == websocket.ErrBadHandshake {
			fmt.Printf("\tHandshake failed with status %d\n", resp.StatusCode)

			defer resp.Body.Close()
			var body []byte
			body, err = ioutil.ReadAll(resp.Body)
			if err == nil {
				fmt.Printf("\t%s\n\n", body)
			}
		}
		fmt.Printf("Connection failed: %s", err)
		return 1
	}
	defer c.Close()

	//
	// Connected now, show instructions
	//
	fmt.Printf("Visit http://%s.%s to see the local content from %s\n",
		p.name, p.tunnel, p.expose)

	// Loop for messages
	for {
		p.mutex.Lock()
		msgType, message, err := c.ReadMessage()
		p.mutex.Unlock()

		if err != nil {
			fmt.Printf("Error reading the message from the socket: %s", err.Error())
			return 1
		}

		if msgType == websocket.PingMessage {
			fmt.Printf("Got pong-reply\n")
			p.mutex.Lock()
			c.WriteMessage(websocket.PongMessage, nil)
			p.mutex.Unlock()

		}
		if msgType == websocket.TextMessage {

			//
			// At this point we've received a message.
			//
			// Show it
			//
			fmt.Printf("Received incoming request:\n%s\n", message)

			//
			// Make the connection to our proxied host.
			//
			d := net.Dialer{}
			con, err := d.Dial("tcp", p.expose)
			if err != nil {
				//
				// Connection refused talking to the host
				//
				res := `HTTP 200 OK
Connection: close

Remote server was unreachable
`
				safe := b64.StdEncoding.EncodeToString([]byte(res))

				p.mutex.Lock()
				err = c.WriteMessage(websocket.TextMessage, []byte(safe))
				if err != nil {
					fmt.Printf("Error writing our error message to the socket:%s\n", err.Error())
				}
				p.mutex.Unlock()
				continue
			}
			con.Write(message)

			//
			// Read the reply
			//
			var reply bytes.Buffer
			io.Copy(&reply, con)

			//
			// Send it back
			//
			safe := b64.StdEncoding.EncodeToString(reply.Bytes())
			p.mutex.Lock()
			err = c.WriteMessage(websocket.TextMessage, []byte(safe))
			if err != nil {
				fmt.Printf("Error writing our response to the socket:%s\n", err.Error())
			}

			p.mutex.Unlock()
			fmt.Printf("Sent reply ..\n")
		}
	}
}<|MERGE_RESOLUTION|>--- conflicted
+++ resolved
@@ -99,15 +99,9 @@
 	}
 
 	if p.name == "" {
-<<<<<<< HEAD
-		tmp := uuid.Must(uuid.NewV4(), nil)
-		p.name = tmp.String()
-=======
-
 		// or error handling
 		uid := uuid.NewV4()
 		p.name = uid.String()
->>>>>>> 25036b93
 	}
 
 	var urlScheme = "ws"
